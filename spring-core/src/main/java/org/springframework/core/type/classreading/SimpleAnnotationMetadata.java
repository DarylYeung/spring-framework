/*
 * Copyright 2002-2021 the original author or authors.
 *
 * Licensed under the Apache License, Version 2.0 (the "License");
 * you may not use this file except in compliance with the License.
 * You may obtain a copy of the License at
 *
 *      https://www.apache.org/licenses/LICENSE-2.0
 *
 * Unless required by applicable law or agreed to in writing, software
 * distributed under the License is distributed on an "AS IS" BASIS,
 * WITHOUT WARRANTIES OR CONDITIONS OF ANY KIND, either express or implied.
 * See the License for the specific language governing permissions and
 * limitations under the License.
 */

package org.springframework.core.type.classreading;

import java.util.Collections;
import java.util.LinkedHashSet;
import java.util.Set;

import org.springframework.asm.Opcodes;
import org.springframework.core.annotation.MergedAnnotations;
import org.springframework.core.type.AnnotationMetadata;
import org.springframework.core.type.MethodMetadata;
import org.springframework.lang.Nullable;
import org.springframework.util.StringUtils;

/**
 * {@link AnnotationMetadata} created from a
 * {@link SimpleAnnotationMetadataReadingVisitor}.
 *
 * @author Phillip Webb
 * @author Sam Brannen
 * @author Juergen Hoeller
 * @since 5.2
 */
final class SimpleAnnotationMetadata implements AnnotationMetadata {

	private final String className;

	private final int access;

	@Nullable
	private final String enclosingClassName;

	@Nullable
	private final String superClassName;

	private final boolean independentInnerClass;

	private final Set<String> interfaceNames;

	private final Set<String> memberClassNames;

	private final Set<MethodMetadata> declaredMethods;

	private final MergedAnnotations annotations;

	@Nullable
	private Set<String> annotationTypes;


	SimpleAnnotationMetadata(String className, int access, @Nullable String enclosingClassName,
			@Nullable String superClassName, boolean independentInnerClass, Set<String> interfaceNames,
			Set<String> memberClassNames, Set<MethodMetadata> declaredMethods, MergedAnnotations annotations) {

		this.className = className;
		this.access = access;
		this.enclosingClassName = enclosingClassName;
		this.superClassName = superClassName;
		this.independentInnerClass = independentInnerClass;
		this.interfaceNames = interfaceNames;
		this.memberClassNames = memberClassNames;
		this.declaredMethods = declaredMethods;
		this.annotations = annotations;
	}

	@Override
	public String getClassName() {
		return this.className;
	}

	@Override
	public boolean isInterface() {
		return (this.access & Opcodes.ACC_INTERFACE) != 0;
	}

	@Override
	public boolean isAnnotation() {
		return (this.access & Opcodes.ACC_ANNOTATION) != 0;
	}

	@Override
	public boolean isAbstract() {
		return (this.access & Opcodes.ACC_ABSTRACT) != 0;
	}

	@Override
	public boolean isFinal() {
		return (this.access & Opcodes.ACC_FINAL) != 0;
	}

	@Override
	public boolean isIndependent() {
		return (this.enclosingClassName == null || this.independentInnerClass);
	}

	@Override
	@Nullable
	public String getEnclosingClassName() {
		return this.enclosingClassName;
	}

	@Override
	@Nullable
	public String getSuperClassName() {
		return this.superClassName;
	}

	@Override
	public String[] getInterfaceNames() {
		return StringUtils.toStringArray(this.interfaceNames);
	}

	@Override
	public String[] getMemberClassNames() {
		return StringUtils.toStringArray(this.memberClassNames);
	}

	@Override
	public MergedAnnotations getAnnotations() {
		return this.annotations;
	}

	@Override
	public MergedAnnotations getAnnotations() {
		return this.annotations;
	}

	@Override
	public Set<String> getAnnotationTypes() {
		Set<String> annotationTypes = this.annotationTypes;
		if (annotationTypes == null) {
			annotationTypes = Collections.unmodifiableSet(
					AnnotationMetadata.super.getAnnotationTypes());
			this.annotationTypes = annotationTypes;
		}
		return annotationTypes;
	}

	@Override
	public Set<MethodMetadata> getAnnotatedMethods(String annotationName) {
		Set<MethodMetadata> result = new LinkedHashSet<>(4);
		for (MethodMetadata annotatedMethod : this.declaredMethods) {
			if (annotatedMethod.isAnnotated(annotationName)) {
				result.add(annotatedMethod);
			}
		}
<<<<<<< HEAD
		return Collections.unmodifiableSet(result);
	}

	@Override
	public Set<MethodMetadata> getDeclaredMethods() {
		return Collections.unmodifiableSet(this.declaredMethods);
	}
=======
		return (annotatedMethods != null ? annotatedMethods : Collections.emptySet());
	}

>>>>>>> 0b6a54dc

	@Override
	public boolean equals(@Nullable Object obj) {
		return ((this == obj) || ((obj instanceof SimpleAnnotationMetadata) &&
				this.className.equals(((SimpleAnnotationMetadata) obj).className)));
	}

	@Override
	public int hashCode() {
		return this.className.hashCode();
	}

	@Override
	public String toString() {
		return this.className;
	}

}<|MERGE_RESOLUTION|>--- conflicted
+++ resolved
@@ -135,11 +135,6 @@
 	}
 
 	@Override
-	public MergedAnnotations getAnnotations() {
-		return this.annotations;
-	}
-
-	@Override
 	public Set<String> getAnnotationTypes() {
 		Set<String> annotationTypes = this.annotationTypes;
 		if (annotationTypes == null) {
@@ -158,7 +153,6 @@
 				result.add(annotatedMethod);
 			}
 		}
-<<<<<<< HEAD
 		return Collections.unmodifiableSet(result);
 	}
 
@@ -166,11 +160,7 @@
 	public Set<MethodMetadata> getDeclaredMethods() {
 		return Collections.unmodifiableSet(this.declaredMethods);
 	}
-=======
-		return (annotatedMethods != null ? annotatedMethods : Collections.emptySet());
-	}
 
->>>>>>> 0b6a54dc
 
 	@Override
 	public boolean equals(@Nullable Object obj) {
